--- conflicted
+++ resolved
@@ -381,11 +381,8 @@
 		cm.NewDataSourceScheduler,
 		connections.NewDataSourceAWSConnection,
 		cckm.NewDataSourceAWSAccountDetails,
-<<<<<<< HEAD
 		cckm.NewDataSourceAWSKeys,
-=======
 		cckm.NewDataSourceAWSCustomKeyStore,
->>>>>>> c2a8a4f9
 	}
 }
 
